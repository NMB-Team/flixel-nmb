--- conflicted
+++ resolved
@@ -78,12 +78,4 @@
 	{
 		super();
 	}
-<<<<<<< HEAD
-=======
-	
-	public function setCamSize(x:Float, y:Float, width:Float, height:Float)
-	{
-		data._camSize.value = [x, y, width, height];
-	}
->>>>>>> 6054d024
 }